--- conflicted
+++ resolved
@@ -43,41 +43,6 @@
   id.impl_2x = tl["stagen"]->AddTask(&IonNeutral::FirstTwoImpRK, this, none);
   // above does CopyCons
 
-<<<<<<< HEAD
-  id.i_flux   = tl["stagen_tl"]->AddTask(&MHD::Fluxes, pmhd, id.impl_2x);
-  id.i_sendf  = tl["stagen_tl"]->AddTask(&MHD::SendFlux, pmhd, id.i_flux);
-  id.i_recvf  = tl["stagen_tl"]->AddTask(&MHD::RecvFlux, pmhd, id.i_sendf);
-  id.i_rkupdt = tl["stagen_tl"]->AddTask(&MHD::RKUpdate, pmhd, id.i_recvf);
-
-  id.n_flux   = tl["stagen_tl"]->AddTask(&Hydro::Fluxes, phyd, id.i_rkupdt);
-  id.n_sendf  = tl["stagen_tl"]->AddTask(&Hydro::SendFlux, phyd, id.n_flux);
-  id.n_recvf  = tl["stagen_tl"]->AddTask(&Hydro::RecvFlux, phyd, id.n_sendf);
-  id.n_rkupdt = tl["stagen_tl"]->AddTask(&Hydro::RKUpdate, phyd, id.n_recvf);
-
-  id.impl = tl["stagen_tl"]->AddTask(&IonNeutral::ImpRKUpdate, this, id.n_rkupdt);
-  id.i_restu = tl["stagen_tl"]->AddTask(&MHD::RestrictU, pmhd, id.impl);
-  id.n_restu = tl["stagen_tl"]->AddTask(&Hydro::RestrictU, phyd, id.i_restu);
-
-  id.i_sendu = tl["stagen_tl"]->AddTask(&MHD::SendU, pmhd, id.n_restu);
-  id.n_sendu = tl["stagen_tl"]->AddTask(&Hydro::SendU, phyd, id.n_restu);
-  id.i_recvu = tl["stagen_tl"]->AddTask(&MHD::RecvU, pmhd, id.i_sendu);
-  id.n_recvu = tl["stagen_tl"]->AddTask(&Hydro::RecvU, phyd, id.n_sendu);
-
-  id.efld  = tl["stagen_tl"]->AddTask(&MHD::CornerE, pmhd, id.i_recvu);
-  id.ct    = tl["stagen_tl"]->AddTask(&MHD::CT, pmhd, id.efld);
-  id.restb = tl["stagen_tl"]->AddTask(&MHD::RestrictB, pmhd, id.ct);
-  id.sendb = tl["stagen_tl"]->AddTask(&MHD::SendB, pmhd, id.restb);
-  id.recvb = tl["stagen_tl"]->AddTask(&MHD::RecvB, pmhd, id.sendb);
-
-  id.i_bcs   = tl["stagen_tl"]->AddTask(&MHD::ApplyPhysicalBCs, pmhd, id.recvb);
-  id.n_bcs   = tl["stagen_tl"]->AddTask(&Hydro::ApplyPhysicalBCs, phyd, id.n_recvu);
-  id.i_prol  = tl["stagen_tl"]->AddTask(&MHD::Prolongate, pmhd, id.i_bcs);
-  id.n_prol  = tl["stagen_tl"]->AddTask(&Hydro::Prolongate, phyd, id.n_bcs);
-  id.i_c2p   = tl["stagen_tl"]->AddTask(&MHD::ConToPrim, pmhd, id.i_prol);
-  id.n_c2p   = tl["stagen_tl"]->AddTask(&Hydro::ConToPrim, phyd, id.n_prol);
-  id.i_newdt = tl["stagen_tl"]->AddTask(&MHD::NewTimeStep, pmhd, id.i_c2p);
-  id.n_newdt = tl["stagen_tl"]->AddTask(&Hydro::NewTimeStep, phyd, id.n_c2p);
-=======
   id.i_flux  = tl["stagen"]->AddTask(&MHD::Fluxes, pmhd, id.impl_2x);
   id.i_sendf = tl["stagen"]->AddTask(&MHD::SendFlux, pmhd, id.i_flux);
   id.i_recvf = tl["stagen"]->AddTask(&MHD::RecvFlux, pmhd, id.i_sendf);
@@ -111,7 +76,6 @@
   id.n_c2p   = tl["stagen"]->AddTask(&Hydro::ConToPrim, phyd, id.n_prol);
   id.i_newdt = tl["stagen"]->AddTask(&MHD::NewTimeStep, pmhd, id.i_c2p);
   id.n_newdt = tl["stagen"]->AddTask(&Hydro::NewTimeStep, phyd, id.n_c2p);
->>>>>>> a8236d22
 
   // assemble "after_stagen_tl" task list
   id.i_clear = tl["after_stagen"]->AddTask(&MHD::ClearSend, pmhd, none);
