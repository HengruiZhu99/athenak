--- conflicted
+++ resolved
@@ -200,15 +200,9 @@
         }
       }
 #if MPI_PARALLEL_ENABLED
-<<<<<<< HEAD
-      MPI_Bcast(&pos, sizeof(Real), MPI_CHAR, 3, MPI_COMM_WORLD);
-#endif
-      pt.SetPos(pos);
-=======
       MPI_Bcast(&pos[0], 3*sizeof(Real), MPI_CHAR, 0, MPI_COMM_WORLD);
 #endif
       pt.SetPos(&pos[0]);
->>>>>>> b9de07f7
     }
   }
 
