//========================================================================================
// AthenaXXX astrophysical plasma code
// Copyright(C) 2020 James M. Stone <jmstone@ias.edu> and the Athena code team
// Licensed under the 3-clause BSD License (the "LICENSE")
//========================================================================================
//! \file z4c_tasks.cpp
//! \brief functions that control z4c tasks in the appropriate task list

#include <map>
#include <memory>
#include <string>
#include <iostream>
#include <cstdio>

#include "athena.hpp"
#include "globals.hpp"
#include "parameter_input.hpp"
#include "tasklist/task_list.hpp"
#include "mesh/mesh.hpp"
#include "bvals/bvals.hpp"
#include "z4c/compact_object_tracker.hpp"
#include "z4c/z4c.hpp"
#include "tasklist/numerical_relativity.hpp"

namespace z4c {

//----------------------------------------------------------------------------------------
//! \fn  void Z4c::QueueZ4cTasks
//! \brief queue Z4c tasks into NumericalRelativity
void Z4c::QueueZ4cTasks() {
  printf("AssembleZ4cTasks\n");
  using namespace mhd;     // NOLINT(build/namespaces)
  using namespace numrel;  // NOLINT(build/namespaces)
  NumericalRelativity *pnr = pmy_pack->pnr;
  auto &indcs = pmy_pack->pmesh->mb_indcs;

  // Start task list
  pnr->QueueTask(&Z4c::InitRecv, this, Z4c_Recv, "Z4c_Recv", Task_Start);
  pnr->QueueTask(&Z4c::InitRecvWeyl, this, Z4c_IRecvW, "Z4c_IRecvW", Task_Start);

  // Run task list
  pnr->QueueTask(&Z4c::CopyU, this, Z4c_CopyU, "Z4c_CopyU", Task_Run);
  switch (indcs.ng) {
    case 2:
      pnr->QueueTask(&Z4c::CalcRHS<2>, this, Z4c_CalcRHS, "Z4c_CalcRHS",
                     Task_Run, {Z4c_CopyU}, {MHD_SetTmunu});
      break;
    case 3:
      pnr->QueueTask(&Z4c::CalcRHS<3>, this, Z4c_CalcRHS, "Z4c_CalcRHS",
                     Task_Run, {Z4c_CopyU}, {MHD_SetTmunu});
      break;
    case 4:
      pnr->QueueTask(&Z4c::CalcRHS<4>, this, Z4c_CalcRHS, "Z4c_CalcRHS",
                     Task_Run, {Z4c_CopyU}, {MHD_SetTmunu});
      break;
  }
  pnr->QueueTask(&Z4c::Z4cBoundaryRHS, this, Z4c_SomBC, "Z4c_SomBC", Task_Run,
                 {Z4c_CalcRHS});
  pnr->QueueTask(&Z4c::ExpRKUpdate, this, Z4c_ExplRK, "Z4c_ExplRK", Task_Run,
                 {Z4c_SomBC},{MHD_EField});
  pnr->QueueTask(&Z4c::RestrictU, this, Z4c_RestU, "Z4c_RestU", Task_Run, {Z4c_ExplRK});
  pnr->QueueTask(&Z4c::SendU, this, Z4c_SendU, "Z4c_SendU", Task_Run, {Z4c_RestU});
  pnr->QueueTask(&Z4c::RecvU, this, Z4c_RecvU, "Z4c_RecvU", Task_Run, {Z4c_SendU});
  pnr->QueueTask(&Z4c::ApplyPhysicalBCs, this, Z4c_BCS, "Z4c_BCS", Task_Run, {Z4c_RecvU});
  pnr->QueueTask(&Z4c::Prolongate, this, Z4c_Prolong, "Z4c_Prolong", Task_Run, {Z4c_BCS});
  pnr->QueueTask(&Z4c::EnforceAlgConstr, this, Z4c_AlgC, "Z4c_AlgC", Task_Run,
                 {Z4c_Prolong});
  pnr->QueueTask(&Z4c::ConvertZ4cToADM, this, Z4c_Z4c2ADM, "Z4c_Z4c2ADM",
                 Task_Run, {Z4c_AlgC});
  if (pmy_pack->pdyngr != nullptr) {
    pnr->QueueTask(&Z4c::UpdateExcisionMasks, this, Z4c_Excise, "Z4c_Excise", Task_Run,
                   {Z4c_Z4c2ADM});
  }
<<<<<<< HEAD
  id.sombc = tl["stagen"]->AddTask(&Z4c::Z4cBoundaryRHS, this, id.crhs);
  id.expl  = tl["stagen"]->AddTask(&Z4c::ExpRKUpdate, this, id.sombc);
  id.restu = tl["stagen"]->AddTask(&Z4c::RestrictU, this, id.expl);
  id.sendu = tl["stagen"]->AddTask(&Z4c::SendU, this, id.restu);
  id.recvu = tl["stagen"]->AddTask(&Z4c::RecvU, this, id.sendu);
  id.bcs   = tl["stagen"]->AddTask(&Z4c::ApplyPhysicalBCs, this, id.recvu);
  id.prol  = tl["stagen"]->AddTask(&Z4c::Prolongate, this, id.bcs);
  id.algc  = tl["stagen"]->AddTask(&Z4c::EnforceAlgConstr, this, id.prol);
  id.newdt = tl["stagen"]->AddTask(&Z4c::NewTimeStep, this, id.algc);
  // "after_stagen" task list
  id.csend = tl["after_stagen"]->AddTask(&Z4c::ClearSend, this, none);
  id.crecv = tl["after_stagen"]->AddTask(&Z4c::ClearRecv, this, id.csend);
  id.z4tad = tl["after_stagen"]->AddTask(&Z4c::Z4cToADM_, this, id.crecv);
  id.admc  = tl["after_stagen"]->AddTask(&Z4c::ADMConstraints_, this, id.z4tad);
  id.weyl_scalar  = tl["after_stagen"]->AddTask(&Z4c::CalcWeylScalar, this, id.z4tad);
  id.adm_integrand  = tl["after_stagen"]->AddTask(&Z4c::CalcAdmIntegrands, this, id.z4tad);
  id.weyl_rest = tl["after_stagen"]->AddTask(&Z4c::RestrictWeyl, this, id.weyl_scalar);
  id.weyl_send = tl["after_stagen"]->AddTask(&Z4c::SendWeyl, this, id.weyl_rest);
  id.weyl_recv = tl["after_stagen"]->AddTask(&Z4c::RecvWeyl, this, id.weyl_send);
  id.weyl_prol  = tl["after_stagen"]->AddTask(&Z4c::ProlongateWeyl, this, id.weyl_recv);
  id.csendweyl = tl["after_stagen"]->AddTask(&Z4c::ClearSendWeyl, this, id.weyl_prol);
  id.crecvweyl = tl["after_stagen"]->AddTask(&Z4c::ClearRecvWeyl, this, id.csendweyl);
  id.wave_extr = tl["after_stagen"]->AddTask(&Z4c::CalcWaveForm, this, id.crecvweyl);
  id.adm_quantities = tl["after_stagen"]->AddTask(&Z4c::CalcAdmQuantities, this, id.adm_integrand);
  id.ptrck = tl["after_stagen"]->AddTask(&Z4c::PunctureTracker, this, id.z4tad);
  return;
=======
  pnr->QueueTask(&Z4c::NewTimeStep, this, Z4c_Newdt, "Z4c_Newdt", Task_Run,
                 {Z4c_Z4c2ADM});

  // End task list
  pnr->QueueTask(&Z4c::ClearSend, this, Z4c_ClearS, "Z4c_ClearS", Task_End);
  pnr->QueueTask(&Z4c::ClearRecv, this, Z4c_ClearR, "Z4c_ClearR", Task_End, {Z4c_ClearS});
  /*pnr->QueueTask(&Z4c::Z4cToADM, this, Z4c_Z4c2ADM, "Z4c_Z4c2ADM", Task_End,
                 {Z4c_ClearR});*/
  pnr->QueueTask(&Z4c::ADMConstraints_, this, Z4c_ADMC, "Z4c_ADMC", Task_End,
  //               {Z4c_Z4c2ADM});
                 {Z4c_ClearR});
  pnr->QueueTask(&Z4c::CalcWeylScalar, this, Z4c_Weyl, "Z4c_Weyl", Task_End, {Z4c_ADMC});
  pnr->QueueTask(&Z4c::RestrictWeyl, this, Z4c_RestW, "Z4c_RestW", Task_End, {Z4c_Weyl});
  pnr->QueueTask(&Z4c::SendWeyl, this, Z4c_SendW, "Z4c_SendW", Task_End, {Z4c_RestW});
  pnr->QueueTask(&Z4c::RecvWeyl, this, Z4c_RecvW, "Z4c_RecvW", Task_End, {Z4c_SendW});
  pnr->QueueTask(&Z4c::ProlongateWeyl, this, Z4c_ProlW, "Z4c_ProlW", Task_End,
                 {Z4c_RecvW});
  pnr->QueueTask(&Z4c::ClearSendWeyl, this, Z4c_ClearSW, "Z4c_ClearS2", Task_End,
                 {Z4c_ProlW});
  pnr->QueueTask(&Z4c::ClearRecvWeyl, this, Z4c_ClearRW, "Z4c_ClearR2", Task_End,
                 {Z4c_ClearSW});
  pnr->QueueTask(&Z4c::CalcWaveForm, this, Z4c_Wave, "Z4c_Wave", Task_End,
                 {Z4c_ClearRW});
  pnr->QueueTask(&Z4c::TrackCompactObjects, this, Z4c_PT, "Z4c_PT", Task_End, {Z4c_Wave});
>>>>>>> f2e6f2d2
}

//----------------------------------------------------------------------------------------
//! \fn  void Wave::InitRecv
//! \brief function to post non-blocking receives (with MPI), and initialize all boundary
//  receive status flags to waiting (with or without MPI) for Wave variables.

TaskStatus Z4c::InitRecv(Driver *pdrive, int stage) {
  TaskStatus tstat = pbval_u->InitRecv(nz4c);
  if (tstat != TaskStatus::complete) return tstat;
  return tstat;
}

//----------------------------------------------------------------------------------------
//! \fn  void Wave::ClearRecv
//! \brief Waits for all MPI receives to complete before allowing execution to continue

TaskStatus Z4c::ClearRecv(Driver *pdrive, int stage) {
  TaskStatus tstat = pbval_u->ClearRecv();
  if (tstat != TaskStatus::complete) return tstat;
  return tstat;
}

//----------------------------------------------------------------------------------------
//! \fn  void Z4c::ClearSend
//! \brief Waits for all MPI sends to complete before allowing execution to continue

TaskStatus Z4c::ClearSend(Driver *pdrive, int stage) {
  TaskStatus tstat = pbval_u->ClearSend();
  if (tstat != TaskStatus::complete) return tstat;
  return tstat;
}

//----------------------------------------------------------------------------------------
//! \fn  void Z4c::CopyU
//! \brief  copy u0 --> u1 in first stage

TaskStatus Z4c::CopyU(Driver *pdrive, int stage) {
  auto integrator = pdrive->integrator;

  auto &indcs = pmy_pack->pmesh->mb_indcs;
  int is = indcs.is, ie = indcs.ie;
  int js = indcs.js, je = indcs.je;
  int ks = indcs.ks, ke = indcs.ke;
  int nmb1 = pmy_pack->nmb_thispack - 1;
  int nvar = nz4c;
  auto &u0 = pmy_pack->pz4c->u0;
  auto &u1 = pmy_pack->pz4c->u1;

  // hierarchical parallel loop that updates conserved variables to intermediate step
  // using weights and fractional time step appropriate to stages of time-integrator.
  // Important to use vector inner loop for good performance on cpus
  if (integrator == "rk4") {
    Real &delta = pdrive->delta[stage-1];
    if (stage == 1) {
      Kokkos::deep_copy(DevExeSpace(), u1, u0);
    } else {
      par_for("CopyCons", DevExeSpace(),0, nmb1, 0, nvar-1, ks, ke, js, je, is, ie,
      KOKKOS_LAMBDA(int m, int n, int k, int j, int i){
        u1(m,n,k,j,i) += delta*u0(m,n,k,j,i);
      });
    }
  } else {
    if (stage == 1) {
      Kokkos::deep_copy(DevExeSpace(), u1, u0);
    }
  }
  return TaskStatus::complete;
}

//----------------------------------------------------------------------------------------
//! \fn  void Z4c::SendU
//! \brief sends cell-centered conserved variables

TaskStatus Z4c::SendU(Driver *pdrive, int stage) {
  TaskStatus tstat = pbval_u->PackAndSendCC(u0, coarse_u0);
  return tstat;
}

//----------------------------------------------------------------------------------------
//! \fn  void Z4c::RecvU
//! \brief receives cell-centered conserved variables

TaskStatus Z4c::RecvU(Driver *pdrive, int stage) {
  TaskStatus tstat = pbval_u->RecvAndUnpackCC(u0, coarse_u0);
  return tstat;
}

//----------------------------------------------------------------------------------------
//! \fn  void Z4c::EnforceAlgConstr
//! \brief

TaskStatus Z4c::EnforceAlgConstr(Driver *pdrive, int stage) {
  if (pmy_pack->pdyngr != nullptr || stage == pdrive->nexp_stages) {
    AlgConstr(pmy_pack);
  }
  return TaskStatus::complete;
}

//----------------------------------------------------------------------------------------
//! \fn  void Z4c::ADMToZ4c_
//! \brief

TaskStatus Z4c::ConvertZ4cToADM(Driver *pdrive, int stage) {
  if (pmy_pack->pdyngr != nullptr || stage == pdrive->nexp_stages) {
    Z4cToADM(pmy_pack);
  }
  return TaskStatus::complete;
}

//----------------------------------------------------------------------------------------
//! \fn void Z4c::UpdateExcisionMasks
//! \brief

TaskStatus Z4c::UpdateExcisionMasks(Driver *pdrive, int stage) {
  if (pmy_pack->pcoord->coord_data.bh_excise && stage == pdrive->nexp_stages) {
    pmy_pack->pcoord->UpdateExcisionMasks();
  }
  return TaskStatus::complete;
}

//----------------------------------------------------------------------------------------
//! \fn  void Z4c::ADM_Constraints_
//! \brief

TaskStatus Z4c::ADMConstraints_(Driver *pdrive, int stage) {
  auto &indcs = pmy_pack->pmesh->mb_indcs;
  if (stage == pdrive->nexp_stages) {
    switch (indcs.ng) {
      case 2: ADMConstraints<2>(pmy_pack);
              break;
      case 3: ADMConstraints<3>(pmy_pack);
              break;
      case 4: ADMConstraints<4>(pmy_pack);
              break;
    }
  }
  return TaskStatus::complete;
}

//----------------------------------------------------------------------------------------
//! \fn  void Z4c::RestrictU
//! \brief

TaskStatus Z4c::RestrictU(Driver *pdrive, int stage) {
  // Only execute Mesh function with SMR/SMR
  if (pmy_pack->pmesh->multilevel) {
    pmy_pack->pmesh->pmr->RestrictCC(u0, coarse_u0, true);
  }
  return TaskStatus::complete;
}

//----------------------------------------------------------------------------------------
//! \fn TaskList Z4c::Prolongate
//! \brief Wrapper task list function to prolongate conserved (or primitive) variables
//! at fine/coarse boundaries with SMR/AMR

TaskStatus Z4c::Prolongate(Driver *pdrive, int stage) {
  if (pmy_pack->pmesh->multilevel) {  // only prolongate with SMR/AMR
//    pbval_u->FillCoarseInBndryCC(u0, coarse_u0);
    pbval_u->ProlongateCC(u0, coarse_u0, true);
  }
  return TaskStatus::complete;
}

//----------------------------------------------------------------------------------------
//! \fn  void Hydro::ApplyPhysicalBCs
//! \brief

TaskStatus Z4c::ApplyPhysicalBCs(Driver *pdrive, int stage) {
  // only apply BCs if domain is not strictly periodic
  if (!(pmy_pack->pmesh->strictly_periodic)) {
    // physical BCs
    pbval_u->Z4cBCs((pmy_pack), (pbval_u->u_in), u0, coarse_u0);

    // user BCs
    if (pmy_pack->pmesh->pgen->user_bcs) {
      (pmy_pack->pmesh->pgen->user_bcs_func)(pmy_pack->pmesh);
    }
  }
  return TaskStatus::complete;
}

TaskStatus Z4c::TrackCompactObjects(Driver *pdrive, int stage) {
  if (stage == pdrive->nexp_stages) {
<<<<<<< HEAD
    for (auto ptracker : pmy_pack->pz4c_ptracker) {
      ptracker->WriteTracker();
      ptracker->InterpolateShift(pmy_pack);
      ptracker->EvolveTracker();
=======
    for (auto & pt : ptracker) {
      pt.InterpolateVelocity(pmy_pack);
      pt.EvolveTracker();
      pt.WriteTracker();
>>>>>>> f2e6f2d2
    }
  }
  return TaskStatus::complete;
}


//----------------------------------------------------------------------------------------
//! \fn  void Z4c::CalcWeylScalar_
//! \brief

TaskStatus Z4c::CalcWeylScalar(Driver *pdrive, int stage) {
  if (pmy_pack->pz4c->nrad == 0) {
    return TaskStatus::complete;
  } else {
    float time_32 = static_cast<float>(pmy_pack->pmesh->time);
    if (last_output_time==time_32 && stage == pdrive->nexp_stages) {
      auto &indcs = pmy_pack->pmesh->mb_indcs;
      switch (indcs.ng) {
        case 2: Z4cWeyl<2>(pmy_pack);
                break;
        case 3: Z4cWeyl<3>(pmy_pack);
                break;
        case 4: Z4cWeyl<4>(pmy_pack);
                break;
      }
    }
    return TaskStatus::complete;
  }
}

TaskStatus Z4c::CalcAdmIntegrands(Driver *pdrive, int stage) {
  if (pmy_pack->pz4c->nrad == 0) {
    return TaskStatus::complete;
  } else {
    float time_32 = static_cast<float>(pmy_pack->pmesh->time);
    if (last_output_time==time_32 && stage == pdrive->nexp_stages) {
      auto &indcs = pmy_pack->pmesh->mb_indcs;
      switch (indcs.ng) {
        case 2: Z4cAdmIntegrand<2>(pmy_pack);
                break;
        case 3: Z4cAdmIntegrand<3>(pmy_pack);
                break;
        case 4: Z4cAdmIntegrand<4>(pmy_pack);
                break;
      }
    }
    return TaskStatus::complete;
  }
}

TaskStatus Z4c::CalcWaveForm(Driver *pdrive, int stage) {
  if (pmy_pack->pz4c->nrad == 0) {
    return TaskStatus::complete;
  } else {
    float time_32 = static_cast<float>(pmy_pack->pmesh->time);
    if ((last_output_time==time_32) && (stage == pdrive->nexp_stages)) {
      WaveExtr(pmy_pack);
    }
    return TaskStatus::complete;
  }
}

TaskStatus Z4c::CalcAdmQuantities(Driver *pdrive, int stage) {
  if (pmy_pack->pz4c->nrad == 0) {
    return TaskStatus::complete;
  } else {
    float time_32 = static_cast<float>(pmy_pack->pmesh->time);
    if ((last_output_time==time_32) && (stage == pdrive->nexp_stages)) {
      ADMQuantities(pmy_pack);
    }
    return TaskStatus::complete;
  }
}

//----------------------------------------------------------------------------------------
//! \fn  void Z4c::SendWeyl
//! \brief sends cell-centered conserved variables

TaskStatus Z4c::SendWeyl(Driver *pdrive, int stage) {
  if (pmy_pack->pz4c->nrad == 0) {
    return TaskStatus::complete;
  } else {
    float time_32 = static_cast<float>(pmy_pack->pmesh->time);
    if ((last_output_time==time_32) && (stage == pdrive->nexp_stages)) {
      TaskStatus tstat = pbval_weyl->PackAndSendCC(u_weyl, coarse_u_weyl);
      return tstat;
    } else {
      return TaskStatus::complete;
    }
  }
}

//----------------------------------------------------------------------------------------
//! \fn  void Z4c::RecvWeyl
//! \brief receives cell-centered conserved variables

TaskStatus Z4c::RecvWeyl(Driver *pdrive, int stage) {
  if (pmy_pack->pz4c->nrad == 0) {
    return TaskStatus::complete;
  } else {
    float time_32 = static_cast<float>(pmy_pack->pmesh->time);
    if ((last_output_time==time_32) && (stage == pdrive->nexp_stages)) {
      TaskStatus tstat = pbval_weyl->RecvAndUnpackCC(u_weyl, coarse_u_weyl);
      return tstat;
    } else {
      return TaskStatus::complete;
    }
  }
}

//----------------------------------------------------------------------------------------
//! \fn  void Z4c::RestrictU
//! \brief

TaskStatus Z4c::RestrictWeyl(Driver *pdrive, int stage) {
  if (pmy_pack->pz4c->nrad == 0) {
    return TaskStatus::complete;
  } else {
    float time_32 = static_cast<float>(pmy_pack->pmesh->time);
    if ((last_output_time==time_32) && (stage == pdrive->nexp_stages)) {
      if (pmy_pack->pmesh->multilevel) {
        pmy_pack->pmesh->pmr->RestrictCC(u_weyl, coarse_u_weyl, true);
      }
    }
    return TaskStatus::complete;
  }
}

//----------------------------------------------------------------------------------------
//! \fn TaskList Z4c::ProlongateWeyl
//! \brief Wrapper task list function to prolongate weyl scalar
//! at fine/coarse boundaries with SMR/AMR

TaskStatus Z4c::ProlongateWeyl(Driver *pdrive, int stage) {
  if (pmy_pack->pz4c->nrad == 0) {
    return TaskStatus::complete;
  } else {
    float time_32 = static_cast<float>(pmy_pack->pmesh->time);
    if ((last_output_time==time_32) && (stage == pdrive->nexp_stages)) {
      if (pmy_pack->pmesh->multilevel) {
        pbval_weyl->ProlongateCC(u_weyl, coarse_u_weyl);
      }
    }
    return TaskStatus::complete;
  }
}

//----------------------------------------------------------------------------------------
//! \fn  void Wave::InitRecvWeyl
//! \brief function to post non-blocking receives (with MPI), and initialize all boundary
//  receive status flags to waiting (with or without MPI) for Wave variables.

TaskStatus Z4c::InitRecvWeyl(Driver *pdrive, int stage) {
  if (pmy_pack->pz4c->nrad == 0) {
    return TaskStatus::complete;
  } else {
    float time_32 = static_cast<float>(pmy_pack->pmesh->time);
    float next_32 = static_cast<float>(last_output_time+waveform_dt);
    if (((time_32 >= next_32) || (time_32 == 0)) && stage == pdrive->nexp_stages) {
      last_output_time = time_32;
      TaskStatus tstat = pbval_weyl->InitRecv(2);
      return tstat;
    } else {
      return TaskStatus::complete;
    }
  }
}

//----------------------------------------------------------------------------------------
//! \fn  void Wave::ClearRecvWeyl
//! \brief Waits for all MPI receives to complete before allowing execution to continue

TaskStatus Z4c::ClearRecvWeyl(Driver *pdrive, int stage) {
  if (pmy_pack->pz4c->nrad == 0) {
    return TaskStatus::complete;
  } else {
    float time_32 = static_cast<float>(pmy_pack->pmesh->time);
    if ((last_output_time==time_32) && (stage == pdrive->nexp_stages)) {
      TaskStatus tstat = pbval_weyl->ClearRecv();
      return tstat;
    } else {
      return TaskStatus::complete;
    }
  }
}

//----------------------------------------------------------------------------------------
//! \fn  void Z4c::ClearSendWeyl
//! \brief Waits for all MPI sends to complete before allowing execution to continue

TaskStatus Z4c::ClearSendWeyl(Driver *pdrive, int stage) {
  if (pmy_pack->pz4c->nrad == 0) {
    return TaskStatus::complete;
  } else {
    float time_32 = static_cast<float>(pmy_pack->pmesh->time);
    if ((last_output_time==time_32) && (stage == pdrive->nexp_stages)) {
      TaskStatus tstat = pbval_weyl->ClearSend();
      return tstat;
    } else {
      return TaskStatus::complete;
    }
  }
}

} // namespace z4c<|MERGE_RESOLUTION|>--- conflicted
+++ resolved
@@ -71,46 +71,16 @@
     pnr->QueueTask(&Z4c::UpdateExcisionMasks, this, Z4c_Excise, "Z4c_Excise", Task_Run,
                    {Z4c_Z4c2ADM});
   }
-<<<<<<< HEAD
-  id.sombc = tl["stagen"]->AddTask(&Z4c::Z4cBoundaryRHS, this, id.crhs);
-  id.expl  = tl["stagen"]->AddTask(&Z4c::ExpRKUpdate, this, id.sombc);
-  id.restu = tl["stagen"]->AddTask(&Z4c::RestrictU, this, id.expl);
-  id.sendu = tl["stagen"]->AddTask(&Z4c::SendU, this, id.restu);
-  id.recvu = tl["stagen"]->AddTask(&Z4c::RecvU, this, id.sendu);
-  id.bcs   = tl["stagen"]->AddTask(&Z4c::ApplyPhysicalBCs, this, id.recvu);
-  id.prol  = tl["stagen"]->AddTask(&Z4c::Prolongate, this, id.bcs);
-  id.algc  = tl["stagen"]->AddTask(&Z4c::EnforceAlgConstr, this, id.prol);
-  id.newdt = tl["stagen"]->AddTask(&Z4c::NewTimeStep, this, id.algc);
-  // "after_stagen" task list
-  id.csend = tl["after_stagen"]->AddTask(&Z4c::ClearSend, this, none);
-  id.crecv = tl["after_stagen"]->AddTask(&Z4c::ClearRecv, this, id.csend);
-  id.z4tad = tl["after_stagen"]->AddTask(&Z4c::Z4cToADM_, this, id.crecv);
-  id.admc  = tl["after_stagen"]->AddTask(&Z4c::ADMConstraints_, this, id.z4tad);
-  id.weyl_scalar  = tl["after_stagen"]->AddTask(&Z4c::CalcWeylScalar, this, id.z4tad);
-  id.adm_integrand  = tl["after_stagen"]->AddTask(&Z4c::CalcAdmIntegrands, this, id.z4tad);
-  id.weyl_rest = tl["after_stagen"]->AddTask(&Z4c::RestrictWeyl, this, id.weyl_scalar);
-  id.weyl_send = tl["after_stagen"]->AddTask(&Z4c::SendWeyl, this, id.weyl_rest);
-  id.weyl_recv = tl["after_stagen"]->AddTask(&Z4c::RecvWeyl, this, id.weyl_send);
-  id.weyl_prol  = tl["after_stagen"]->AddTask(&Z4c::ProlongateWeyl, this, id.weyl_recv);
-  id.csendweyl = tl["after_stagen"]->AddTask(&Z4c::ClearSendWeyl, this, id.weyl_prol);
-  id.crecvweyl = tl["after_stagen"]->AddTask(&Z4c::ClearRecvWeyl, this, id.csendweyl);
-  id.wave_extr = tl["after_stagen"]->AddTask(&Z4c::CalcWaveForm, this, id.crecvweyl);
-  id.adm_quantities = tl["after_stagen"]->AddTask(&Z4c::CalcAdmQuantities, this, id.adm_integrand);
-  id.ptrck = tl["after_stagen"]->AddTask(&Z4c::PunctureTracker, this, id.z4tad);
-  return;
-=======
   pnr->QueueTask(&Z4c::NewTimeStep, this, Z4c_Newdt, "Z4c_Newdt", Task_Run,
                  {Z4c_Z4c2ADM});
 
   // End task list
   pnr->QueueTask(&Z4c::ClearSend, this, Z4c_ClearS, "Z4c_ClearS", Task_End);
   pnr->QueueTask(&Z4c::ClearRecv, this, Z4c_ClearR, "Z4c_ClearR", Task_End, {Z4c_ClearS});
-  /*pnr->QueueTask(&Z4c::Z4cToADM, this, Z4c_Z4c2ADM, "Z4c_Z4c2ADM", Task_End,
-                 {Z4c_ClearR});*/
-  pnr->QueueTask(&Z4c::ADMConstraints_, this, Z4c_ADMC, "Z4c_ADMC", Task_End,
-  //               {Z4c_Z4c2ADM});
-                 {Z4c_ClearR});
+  pnr->QueueTask(&Z4c::ADMConstraints_, this, Z4c_ADMC, "Z4c_ADMC", Task_End, {Z4c_ClearR});
   pnr->QueueTask(&Z4c::CalcWeylScalar, this, Z4c_Weyl, "Z4c_Weyl", Task_End, {Z4c_ADMC});
+  pnr->QueueTask(&Z4c::CalcAdmIntegrands, this, Z4c_AdmIntegrands, "Z4c_AdmIntegrands",
+                Task_End, {Z4c_ADMC});
   pnr->QueueTask(&Z4c::RestrictWeyl, this, Z4c_RestW, "Z4c_RestW", Task_End, {Z4c_Weyl});
   pnr->QueueTask(&Z4c::SendWeyl, this, Z4c_SendW, "Z4c_SendW", Task_End, {Z4c_RestW});
   pnr->QueueTask(&Z4c::RecvWeyl, this, Z4c_RecvW, "Z4c_RecvW", Task_End, {Z4c_SendW});
@@ -123,7 +93,8 @@
   pnr->QueueTask(&Z4c::CalcWaveForm, this, Z4c_Wave, "Z4c_Wave", Task_End,
                  {Z4c_ClearRW});
   pnr->QueueTask(&Z4c::TrackCompactObjects, this, Z4c_PT, "Z4c_PT", Task_End, {Z4c_Wave});
->>>>>>> f2e6f2d2
+  pnr->QueueTask(&Z4c::CalcAdmQuantities, this, Z4c_ADMmass, "Z4c_ADMmass", Task_End,
+                 {Z4c_PT});
 }
 
 //----------------------------------------------------------------------------------------
@@ -309,17 +280,10 @@
 
 TaskStatus Z4c::TrackCompactObjects(Driver *pdrive, int stage) {
   if (stage == pdrive->nexp_stages) {
-<<<<<<< HEAD
-    for (auto ptracker : pmy_pack->pz4c_ptracker) {
-      ptracker->WriteTracker();
-      ptracker->InterpolateShift(pmy_pack);
-      ptracker->EvolveTracker();
-=======
     for (auto & pt : ptracker) {
       pt.InterpolateVelocity(pmy_pack);
       pt.EvolveTracker();
       pt.WriteTracker();
->>>>>>> f2e6f2d2
     }
   }
   return TaskStatus::complete;
