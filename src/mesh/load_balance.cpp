//========================================================================================
// AthenaXXX astrophysical plasma code
// Copyright(C) 2020 James M. Stone <jmstone@ias.edu> and the Athena code team
// Licensed under the 3-clause BSD License (the "LICENSE")
//========================================================================================
//! \file load_balance.cpp
//! \brief Contains various Mesh and MeshRefinement functions associated with
//! load balancing when MPI is used, both for uniform grids and with SMR/AMR.

#include <iostream>

#include "athena.hpp"
#include "globals.hpp"
#include "mesh.hpp"
#include "hydro/hydro.hpp"
#include "mhd/mhd.hpp"
#include "z4c/z4c.hpp"

#if MPI_PARALLEL_ENABLED
#include <mpi.h>
#endif

//----------------------------------------------------------------------------------------
//! \fn void Mesh::LoadBalance(double *clist, int *rlist, int *slist, int *nlist, int nb)
//! \brief Calculate distribution of MeshBlocks across ranks based on input cost list
//! input: clist = cost of each MB (array of length nmbtotal)
//!        nb = number of MeshBlocks
//! output: rlist = rank to which each MB is assigned (array of length nmbtotal)
//!         slist = starting grid ID (gid) for MB on each rank (array of length nrank)
//!         nlist = number of MBs on each rank (array of length nrank)
//! With multiple ranks in MPI, this function is needed even on a uniform mesh and not
//! just for SMR/AMR, which is why it is part of the Mesh and not MeshRefinement class.

void Mesh::LoadBalance(float *clist, int *rlist, int *slist, int *nlist, int nb) {
  float min_cost = std::numeric_limits<float>::max();
  float max_cost = 0.0, totalcost = 0.0;
  // find min/max and total cost in clist
  for (int i=0; i<nb; i++) {
    totalcost += clist[i];
    min_cost = std::min(min_cost,clist[i]);
    max_cost = std::max(max_cost,clist[i]);
  }

  int j = (global_variable::nranks) - 1;
  float targetcost = totalcost/global_variable::nranks;
  float mycost = 0.0;
  // create rank list from the end: the master MPI rank should have less load
  for (int i=nb-1; i>=0; i--) {
    if (targetcost == 0.0) {
      std::cout << "### FATAL ERROR in " << __FILE__ << " at line " << __LINE__
                << std::endl << "There is at least one process which has no MeshBlock"
                << std::endl << "Decrease the number of processes or use smaller "
                << "MeshBlocks." << std::endl;
      std::exit(EXIT_FAILURE);
    }
    mycost += clist[i];
    rlist[i] = j;
    if (mycost >= targetcost && j>0) {
      j--;
      totalcost -= mycost;
      mycost = 0.0;
      targetcost = totalcost/(j+1);
    }
  }
  slist[0] = 0;
  j = 0;
  for (int i=1; i<nb; i++) { // make the list of nbstart and nblocks
    if (rlist[i] != rlist[i-1]) {
      nlist[j] = i-slist[j];
      slist[++j] = i;
    }
  }
  nlist[j] = nb-slist[j];

#if MPI_PARALLEL_ENABLED
  if (nb % global_variable::nranks != 0
     && !adaptive && max_cost == min_cost && global_variable::my_rank == 0) {
    std::cout << "### WARNING in " << __FILE__ << " at line " << __LINE__ << std::endl
              << "Number of MeshBlocks cannot be divided evenly by number of MPI ranks. "
              << "This will result in poor load balancing." << std::endl;
  }
#endif
  return;
}

//----------------------------------------------------------------------------------------
//! \fn void MeshRefinement::InitRecvAMR()
//! \brief Allocates and initializes receive buffers, and posts non-blocking receives,
//! for communicating MeshBlocks during load balancing. Equivalent to some of the work
//! done inside MPI_PARALLEL block in the Mesh::RedistributeAndRefineMeshBlocks()
//! function in amr_loadbalance.cpp in Athena++

void MeshRefinement::InitRecvAMR(int nleaf) {
#if MPI_PARALLEL_ENABLED
  // Step 1. (InitRecvAMR)
  // loop over new MBs on this rank, count number of MeshBlocks received by this rank
  nmb_recv = 0;
  int nmbs = new_gids_eachrank[global_variable::my_rank];
  int nmbe = nmbs + new_nmb_eachrank[global_variable::my_rank] - 1;
  for (int newm=nmbs; newm<=nmbe; newm++) {
    int oldm = newtoold[newm];
    LogicalLocation &old_lloc = pmy_mesh->lloc_eachmb[oldm];
    LogicalLocation &new_lloc = new_lloc_eachmb[newm];
    if (old_lloc.level > new_lloc.level) {          // old MB was de-refined
      for (int l=0; l<nleaf; l++) {
        // recv whenever root MB changes rank, or if any leaf on different rank than root
        if ((pmy_mesh->rank_eachmb[oldm] != global_variable::my_rank) ||
            (pmy_mesh->rank_eachmb[oldm+l] != global_variable::my_rank)) {
          nmb_recv++;
        }
      }
    } else if (old_lloc.level == new_lloc.level) {  // old MB at same level
      if (pmy_mesh->rank_eachmb[oldm] != global_variable::my_rank) {
        nmb_recv++;
      }
    } else {                                        // old MB was refined
      // recv whenever refined MB changes rank, or if any leaf on different rank than root
      if ((new_rank_eachmb[oldtonew[oldm]] != global_variable::my_rank) ||
          (pmy_mesh->rank_eachmb[oldm] != global_variable::my_rank)) {
        nmb_recv++;
      }
    }
  }
  if (nmb_recv == 0) return;  // nothing to do

  // allocate array of recv buffers
  Kokkos::realloc(recv_buf, nmb_recv);
  recv_req = new MPI_Request[nmb_recv];
  for (int n=0; n<nmb_recv; ++n) {
    recv_req[n] = MPI_REQUEST_NULL;
  }

  // count number of cell- and face-centered variables communicated depending on physics
  int ncc_tosend=0, nfc_tosend=0;
  if (pmy_mesh->pmb_pack->phydro != nullptr) {
    ncc_tosend += (pmy_mesh->pmb_pack->phydro->nhydro);
  }
  if (pmy_mesh->pmb_pack->pmhd != nullptr) {
    ncc_tosend += (pmy_mesh->pmb_pack->pmhd->nmhd);
    nfc_tosend += 1;
  }
  if (pmy_mesh->pmb_pack->pz4c != nullptr) {
    nvarcc += (pmy_mesh->pmb_pack->pz4c->nz4c);
  }

  // Step 2. (InitRecvAMR)
  // loop over new MBs on this rank, initialize recv buffers
  auto &indcs = pmy_mesh->mb_indcs;
  auto &is = indcs.is, &ie = indcs.ie;
  auto &js = indcs.js, &je = indcs.je;
  auto &ks = indcs.ks, &ke = indcs.ke;
  auto &cis = indcs.cis, &cie = indcs.cie;
  auto &cjs = indcs.cjs, &cje = indcs.cje;
  auto &cks = indcs.cks, &cke = indcs.cke;
  auto &cnx1 = indcs.cnx1, &cnx2 = indcs.cnx2, &cnx3 = indcs.cnx3;
  auto &nx1 = indcs.nx1, &nx2 = indcs.nx2, &nx3 = indcs.nx3;
  auto &ng = indcs.ng;
  int il = cis - ng, iu = cie + ng;
  int jl = cjs,      ju = cje;
  int kl = cks,      ku = cke;
  if (pmy_mesh->multi_d) {
    jl -= ng; ju += ng;
  }
  if (pmy_mesh->three_d) {
    kl -= ng; ku += ng;
  }

  int rb_idx = 0;   // recv buffer index
  for (int newm=nmbs; newm<=nmbe; newm++) {
    int oldm = newtoold[newm];
    LogicalLocation &old_lloc = pmy_mesh->lloc_eachmb[oldm];
    LogicalLocation &new_lloc = new_lloc_eachmb[newm];
    if (old_lloc.level > new_lloc.level) {        // old MB was de-refined
      for (int l=0; l<nleaf; l++) {
        // recv whenever root MB changes rank, or if any leaf on different rank than root
        if ((pmy_mesh->rank_eachmb[oldm] != global_variable::my_rank) ||
            (pmy_mesh->rank_eachmb[oldm+l] != global_variable::my_rank)) {
          LogicalLocation &lloc = pmy_mesh->lloc_eachmb[oldm+l];
          int ox1 = ((lloc.lx1 & 1) == 1);
          int ox2 = ((lloc.lx2 & 1) == 1);
          int ox3 = ((lloc.lx3 & 1) == 1);
          recv_buf.h_view(rb_idx).bis = cis + ox1*cnx1;
          recv_buf.h_view(rb_idx).bie = cie + ox1*cnx1;
          recv_buf.h_view(rb_idx).bjs = cjs + ox2*cnx2;
          recv_buf.h_view(rb_idx).bje = cje + ox2*cnx2;
          recv_buf.h_view(rb_idx).bks = cks + ox3*cnx3;
          recv_buf.h_view(rb_idx).bke = cke + ox3*cnx3;
          recv_buf.h_view(rb_idx).cntcc = cnx1*cnx2*cnx3;
          recv_buf.h_view(rb_idx).cntfc = 3*cnx1*cnx2*cnx3 + cnx2*cnx3 +
                                          cnx1*cnx3 + cnx1*cnx2;
          recv_buf.h_view(rb_idx).cnt   = ncc_tosend*(recv_buf.h_view(rb_idx).cntcc) +
                                          nfc_tosend*(recv_buf.h_view(rb_idx).cntfc);
          recv_buf.h_view(rb_idx).lid   = newm - nmbs;
          recv_buf.h_view(rb_idx).use_coarse = false;
          if (rb_idx > 0) {
            recv_buf.h_view(rb_idx).offset = recv_buf.h_view((rb_idx-1)).offset +
                                             recv_buf.h_view((rb_idx-1)).cnt;
          } else {
            recv_buf.h_view(rb_idx).offset = 0;
          }
          rb_idx++;
        }
      }
    } else if (old_lloc.level == new_lloc.level) {   // old MB at same level
      if (pmy_mesh->rank_eachmb[oldm] != global_variable::my_rank) {
        recv_buf.h_view(rb_idx).bis = is;
        recv_buf.h_view(rb_idx).bie = ie;
        recv_buf.h_view(rb_idx).bjs = js;
        recv_buf.h_view(rb_idx).bje = je;
        recv_buf.h_view(rb_idx).bks = ks;
        recv_buf.h_view(rb_idx).bke = ke;
        recv_buf.h_view(rb_idx).cntcc = nx1*nx2*nx3;
        recv_buf.h_view(rb_idx).cntfc = 3*nx1*nx2*nx3 + nx2*nx3 + nx1*nx3 + nx1*nx2;
        recv_buf.h_view(rb_idx).cnt = ncc_tosend*(recv_buf.h_view(rb_idx).cntcc) +
                                      nfc_tosend*(recv_buf.h_view(rb_idx).cntfc);
        recv_buf.h_view(rb_idx).lid = newm - nmbs;
        recv_buf.h_view(rb_idx).use_coarse = false;
        if (rb_idx > 0) {
          recv_buf.h_view(rb_idx).offset = recv_buf.h_view((rb_idx-1)).offset +
                                           recv_buf.h_view((rb_idx-1)).cnt;
        } else {
          recv_buf.h_view(rb_idx).offset = 0;
        }
        rb_idx++;
      }
    } else {                                        // old MB was refined
      // recv whenever refined MB changes rank, or if any leaf on different rank than root
      if ((new_rank_eachmb[oldtonew[oldm]] != global_variable::my_rank) ||
          (pmy_mesh->rank_eachmb[oldm] != global_variable::my_rank)) {
        recv_buf.h_view(rb_idx).bis = il; // note il:iu etc. includes ghost zones
        recv_buf.h_view(rb_idx).bie = iu;
        recv_buf.h_view(rb_idx).bjs = jl;
        recv_buf.h_view(rb_idx).bje = ju;
        recv_buf.h_view(rb_idx).bks = kl;
        recv_buf.h_view(rb_idx).bke = ku;
        recv_buf.h_view(rb_idx).cntcc = (iu-il+1)*(ju-jl+1)*(ku-kl+1);
        recv_buf.h_view(rb_idx).cntfc = (iu-il+2)*(ju-jl+1)*(ku-kl+1) +
             (iu-il+1)*(ju-jl+2)*(ku-kl+1) + (iu-il+1)*(ju-jl+1)*(ku-kl+2);
        recv_buf.h_view(rb_idx).cnt = ncc_tosend*(recv_buf.h_view(rb_idx).cntcc) +
                                      nfc_tosend*(recv_buf.h_view(rb_idx).cntfc);
        recv_buf.h_view(rb_idx).lid = newm - nmbs;
        recv_buf.h_view(rb_idx).use_coarse = true;
        if (rb_idx > 0) {
          recv_buf.h_view(rb_idx).offset = recv_buf.h_view((rb_idx-1)).offset +
                                           recv_buf.h_view((rb_idx-1)).cnt;
        } else {
          recv_buf.h_view(rb_idx).offset = 0;
        }
        rb_idx++;
      }
    }
  }
  // Sync dual array, reallocate receive data array
  recv_buf.template modify<HostMemSpace>();
  recv_buf.template sync<DevExeSpace>();
  {
    int ndata = recv_buf.h_view((nmb_recv-1)).offset + recv_buf.h_view((nmb_recv-1)).cnt;
    Kokkos::realloc(recv_data, ndata);
  }

  // Step 3. (InitRecvAMR)
  // loop over new MBs on this rank, post non-blocking recvs
  // Receive requests will only be accessed on host, so no need to sync after this step.
  rb_idx = 0;   // recv buffer index
  bool no_errors=true;
  for (int newm=nmbs; newm<=nmbe; newm++) {
    int oldm = newtoold[newm];
    LogicalLocation &old_lloc = pmy_mesh->lloc_eachmb[oldm];
    LogicalLocation &new_lloc = new_lloc_eachmb[newm];
    if (old_lloc.level > new_lloc.level) {        // old MB was de-refined
      for (int l=0; l<nleaf; l++) {
        // recv whenever root MB changes rank, or if any leaf on different rank than root
        if ((pmy_mesh->rank_eachmb[oldm] != global_variable::my_rank) ||
            (pmy_mesh->rank_eachmb[oldm+l] != global_variable::my_rank)) {
          LogicalLocation &lloc = pmy_mesh->lloc_eachmb[oldm+l];
          int ox1 = ((lloc.lx1 & 1) == 1);
          int ox2 = ((lloc.lx2 & 1) == 1);
          int ox3 = ((lloc.lx3 & 1) == 1);
          int vs = recv_buf.h_view(rb_idx).offset;
          int ve = vs + recv_buf.h_view(rb_idx).cnt + 1;
          auto pdata = Kokkos::subview(recv_data, std::make_pair(vs,ve));
          // create tag using local ID of *receiving* MeshBlock, post receive
          int tag = CreateAMR_MPI_Tag(newm-nmbs, ox1, ox2, ox3);
          // post non-blocking receive
          int ierr = MPI_Irecv(pdata.data(), recv_buf.h_view(rb_idx).cnt,
                     MPI_ATHENA_REAL, pmy_mesh->rank_eachmb[oldm+l], tag, amr_comm,
                     &(recv_req[rb_idx]));
          if (ierr != MPI_SUCCESS) {no_errors=false;}
          rb_idx++;
        }
      }
    } else if (old_lloc.level == new_lloc.level) {   // old MB at same level
      if (pmy_mesh->rank_eachmb[oldm] != global_variable::my_rank) {
        int vs = recv_buf.h_view(rb_idx).offset;
        int ve = vs + recv_buf.h_view(rb_idx).cnt + 1;
        auto pdata = Kokkos::subview(recv_data, std::make_pair(vs,ve));
        // create tag using local ID of *receiving* MeshBlock, post receive
        int tag = CreateAMR_MPI_Tag(newm-nmbs, 0, 0, 0);
        // post non-blocking receive
        int ierr = MPI_Irecv(pdata.data(), recv_buf.h_view(rb_idx).cnt, MPI_ATHENA_REAL,
                   pmy_mesh->rank_eachmb[oldm], tag, amr_comm,
                   &(recv_req[rb_idx]));
        if (ierr != MPI_SUCCESS) {no_errors=false;}
        rb_idx++;
      }
    } else {                                        // old MB was refined
      // recv whenever refined MB changes rank, or if any leaf on different rank than root
      if ((new_rank_eachmb[oldtonew[oldm]] != global_variable::my_rank) ||
          (pmy_mesh->rank_eachmb[oldm] != global_variable::my_rank)) {
        int vs = recv_buf.h_view(rb_idx).offset;
        int ve = vs + recv_buf.h_view(rb_idx).cnt + 1;
        auto pdata = Kokkos::subview(recv_data, std::make_pair(vs,ve));
        // create tag using local ID of *receiving* MeshBlock, post receive
        int tag = CreateAMR_MPI_Tag(newm-nmbs, 0, 0, 0);
        // post non-blocking receive
        int ierr = MPI_Irecv(pdata.data(), recv_buf.h_view(rb_idx).cnt, MPI_ATHENA_REAL,
                   pmy_mesh->rank_eachmb[oldm], tag, amr_comm,
                   &(recv_req[rb_idx]));
        if (ierr != MPI_SUCCESS) {no_errors=false;}
        rb_idx++;
      }
    }
  }

  // Quit if MPI error detected
  if (!(no_errors)) {
    std::cout << "### FATAL ERROR in " << __FILE__ << " at line " << __LINE__
       << std::endl << "MPI error in posting non-blocking receives with AMR" << std::endl;
    std::exit(EXIT_FAILURE);
  }
#endif
  return;
}

//----------------------------------------------------------------------------------------
//! \fn void MeshRefinement::PackAndSendAMR()
//! \brief Allocates and initializes send buffers for communicating MeshBlocks during
//! load balancing, calls function to pack data into buffers, and posts non-blocking sends
//! Equivalent to some of the work done inside MPI_PARALLEL block in the
//! Mesh::RedistributeAndRefineMeshBlocks() function in amr_loadbalance.cpp in Athena++

void MeshRefinement::PackAndSendAMR(int nleaf) {
#if MPI_PARALLEL_ENABLED
  // Step 1. (PackAndSendAMR)
  // loop over old MBs on this rank, count number of MeshBlocks to send on this rank
  nmb_send = 0;
  int ombs = pmy_mesh->gids_eachrank[global_variable::my_rank];
  int ombe = ombs + pmy_mesh->nmb_eachrank[global_variable::my_rank] - 1;
  for (int oldm=ombs; oldm<=ombe; oldm++) {
    int newm = oldtonew[oldm];
    LogicalLocation &old_lloc = pmy_mesh->lloc_eachmb[oldm];
    LogicalLocation &new_lloc = new_lloc_eachmb[newm];
    if (old_lloc.level < new_lloc.level) {          // old MB was refined
      for (int l=0; l<nleaf; l++) {
        // send if refined MB changes rank, or if any leaf on different rank than root
        if ((new_rank_eachmb[newm] != global_variable::my_rank) ||
            (new_rank_eachmb[newm + l] != global_variable::my_rank)) {
          nmb_send++;
        }
      }
    } else if (old_lloc.level == new_lloc.level) {  // old MB on same level
      if (new_rank_eachmb[newm] != global_variable::my_rank) {
        nmb_send++;
      }
    } else {                                        // old MB was de-refined
      // send if root MB changes rank, or if any leaf on different rank than root
      if ((pmy_mesh->rank_eachmb[newtoold[newm]] != global_variable::my_rank) ||
          (new_rank_eachmb[newm] != global_variable::my_rank)) {
        nmb_send++;
      }
    }
  }

  if (nmb_send == 0) return;  // nothing to do

  // allocate array of send buffers
  Kokkos::realloc(send_buf, nmb_send);
  send_req = new MPI_Request[nmb_send];
  for (int n=0; n<nmb_send; ++n) {
    send_req[n] = MPI_REQUEST_NULL;
  }

  // count number of cell- and face-centered variables communicated depending on physics
  int ncc_tosend=0, nfc_tosend=0;
  if (pmy_mesh->pmb_pack->phydro != nullptr) {
    ncc_tosend += (pmy_mesh->pmb_pack->phydro->nhydro);
  }
  if (pmy_mesh->pmb_pack->pmhd != nullptr) {
    ncc_tosend += (pmy_mesh->pmb_pack->pmhd->nmhd);
    nfc_tosend += 1;
  }
  if (pmy_mesh->pmb_pack->pz4c != nullptr) {
    nvarcc += (pmy_mesh->pmb_pack->pz4c->nz4c);
  }

  // Step 2. (PackAndSendAMR)
  // loop over old MBs on this rank, initialize send buffers
  auto &indcs = pmy_mesh->mb_indcs;
  auto &is = indcs.is, &ie = indcs.ie;
  auto &js = indcs.js, &je = indcs.je;
  auto &ks = indcs.ks, &ke = indcs.ke;
  auto &cis = indcs.cis, &cie = indcs.cie;
  auto &cjs = indcs.cjs, &cje = indcs.cje;
  auto &cks = indcs.cks, &cke = indcs.cke;
  auto &cnx1 = indcs.cnx1, &cnx2 = indcs.cnx2, &cnx3 = indcs.cnx3;
  auto &nx1 = indcs.nx1, &nx2 = indcs.nx2, &nx3 = indcs.nx3;
  auto &ng = indcs.ng;
  int il = cis - ng, iu = cie + ng;
  int jl = cjs,      ju = cje;
  int kl = cks,      ku = cke;
  if (pmy_mesh->multi_d) {
    jl -= ng; ju += ng;
  }
  if (pmy_mesh->three_d) {
    kl -= ng; ku += ng;
  }

  int sb_idx = 0;   // send buffer index
  for (int oldm=ombs; oldm<=ombe; oldm++) {
    int newm = oldtonew[oldm];
    LogicalLocation &old_lloc = pmy_mesh->lloc_eachmb[oldm];
    LogicalLocation &new_lloc = new_lloc_eachmb[newm];
    if (old_lloc.level < new_lloc.level) {  // old MB was refined
      for (int l=0; l<nleaf; l++) {
        // send if refined MB changes rank, or if any leaf on different rank than root
        if ((new_rank_eachmb[newm] != global_variable::my_rank) ||
            (new_rank_eachmb[newm + l] != global_variable::my_rank)) {
          LogicalLocation &lloc = new_lloc_eachmb[newm+l];
          int ox1 = ((lloc.lx1 & 1) == 1);
          int ox2 = ((lloc.lx2 & 1) == 1);
          int ox3 = ((lloc.lx3 & 1) == 1);
          send_buf.h_view(sb_idx).bis = il + ox1*cnx1;  // il:iu etc. includes ghost zones
          send_buf.h_view(sb_idx).bie = iu + ox1*cnx1;
          send_buf.h_view(sb_idx).bjs = jl + ox2*cnx2;
          send_buf.h_view(sb_idx).bje = ju + ox2*cnx2;
          send_buf.h_view(sb_idx).bks = kl + ox3*cnx3;
          send_buf.h_view(sb_idx).bke = ku + ox3*cnx3;
          send_buf.h_view(sb_idx).cntcc = (iu-il+1)*(ju-jl+1)*(ku-kl+1);
          send_buf.h_view(sb_idx).cntfc = (iu-il+2)*(ju-jl+1)*(ku-kl+1) +
               (iu-il+1)*(ju-jl+2)*(ku-kl+1) + (iu-il+1)*(ju-jl+1)*(ku-kl+2);
          send_buf.h_view(sb_idx).cnt   = ncc_tosend*(send_buf.h_view(sb_idx).cntcc) +
                                          nfc_tosend*(send_buf.h_view(sb_idx).cntfc);
          send_buf.h_view(sb_idx).lid   = oldm - ombs;
          send_buf.h_view(sb_idx).use_coarse = false;
          if (sb_idx > 0) {
            send_buf.h_view(sb_idx).offset = send_buf.h_view((sb_idx-1)).offset +
                                             send_buf.h_view((sb_idx-1)).cnt;
          } else {
            send_buf.h_view(sb_idx).offset = 0;
          }
          sb_idx++;
        }
      }
    } else {   // same level or de-refinement
      if (old_lloc.level == new_lloc.level) { // old MB on same level
        if (new_rank_eachmb[newm] != global_variable::my_rank) {
          send_buf.h_view(sb_idx).bis = is;
          send_buf.h_view(sb_idx).bie = ie;
          send_buf.h_view(sb_idx).bjs = js;
          send_buf.h_view(sb_idx).bje = je;
          send_buf.h_view(sb_idx).bks = ks;
          send_buf.h_view(sb_idx).bke = ke;
          send_buf.h_view(sb_idx).cntcc = nx1*nx2*nx3;
          send_buf.h_view(sb_idx).cntfc = 3*nx1*nx2*nx3 + nx2*nx3 + nx1*nx3 + nx1*nx2;
          send_buf.h_view(sb_idx).cnt = ncc_tosend*(send_buf.h_view(sb_idx).cntcc) +
                                        nfc_tosend*(send_buf.h_view(sb_idx).cntfc);
          send_buf.h_view(sb_idx).lid = oldm - ombs;
          send_buf.h_view(sb_idx).use_coarse = false;
          if (sb_idx > 0) {
            send_buf.h_view(sb_idx).offset = send_buf.h_view((sb_idx-1)).offset +
                                             send_buf.h_view((sb_idx-1)).cnt;
          } else {
            send_buf.h_view(sb_idx).offset = 0;
          }
          sb_idx++;
        }
      } else {                                // old MB was de-refined
        // send whenever root MB changes rank, or if any leaf on different rank than root
        if ((pmy_mesh->rank_eachmb[newtoold[newm]] != global_variable::my_rank) ||
            (new_rank_eachmb[newm] != global_variable::my_rank)) {
          send_buf.h_view(sb_idx).bis = cis;
          send_buf.h_view(sb_idx).bie = cie;
          send_buf.h_view(sb_idx).bjs = cjs;
          send_buf.h_view(sb_idx).bje = cje;
          send_buf.h_view(sb_idx).bks = cks;
          send_buf.h_view(sb_idx).bke = cke;
          send_buf.h_view(sb_idx).cntcc = cnx1*cnx2*cnx3;
          send_buf.h_view(sb_idx).cntfc = 3*cnx1*cnx2*cnx3 + cnx2*cnx3 + cnx1*cnx3
                                          + cnx1*cnx2;
          send_buf.h_view(sb_idx).use_coarse = true;
          send_buf.h_view(sb_idx).cnt = ncc_tosend*(send_buf.h_view(sb_idx).cntcc) +
                                        nfc_tosend*(send_buf.h_view(sb_idx).cntfc);
          send_buf.h_view(sb_idx).lid = oldm - ombs;
          if (sb_idx > 0) {
            send_buf.h_view(sb_idx).offset = send_buf.h_view((sb_idx-1)).offset +
                                             send_buf.h_view((sb_idx-1)).cnt;
          } else {
            send_buf.h_view(sb_idx).offset = 0;
          }
          sb_idx++;
        }
      }
    }
  }
  // Sync dual array, reallocate send data array
  send_buf.template modify<HostMemSpace>();
  send_buf.template sync<DevExeSpace>();
  {
    int ndata = send_buf.h_view((nmb_send-1)).offset + send_buf.h_view((nmb_send-1)).cnt;
    Kokkos::realloc(send_data, ndata);
  }

  // Step 3. (PackAndSendAMR)
  // Pack data into send buffers in parallel
  hydro::Hydro* phydro = pmy_mesh->pmb_pack->phydro;
  mhd::MHD* pmhd = pmy_mesh->pmb_pack->pmhd;
  z4c::Z4c* pz4c = pmy_mesh->pmb_pack->pz4c;

  int ncc_sent = 0, nfc_sent = 0;
  if (phydro != nullptr) {
    PackAMRBuffersCC(phydro->u0, phydro->coarse_u0, ncc_sent, nfc_sent);
    ncc_sent += phydro->nhydro;
  }
  if (pmhd != nullptr) {
    PackAMRBuffersCC(pmhd->u0, pmhd->coarse_u0, ncc_sent, nfc_sent);
    ncc_sent += pmhd->nmhd;
    PackAMRBuffersFC(pmhd->b0, pmhd->coarse_b0, ncc_sent, nfc_sent);
    nfc_sent += 1;
  }
  if (pz4c != nullptr) {
    PackAMRBuffersCC(pz4c->u0, pz4c->coarse_u0, nvarcc, nvarfc);
    nvarcc += pz4c->nz4c;
  }

  // Step 4. (PackAndSendAMR)
  // loop over old MBs on this rank, send data using MPI non-blocking sends
  // Send requests will only be accessed on host, so no need to sync after this step.
  Kokkos::fence();
  bool no_errors=true;
  sb_idx = 0;     // send buffer index
  for (int oldm=ombs; oldm<=ombe; oldm++) {
    int newm = oldtonew[oldm];
    LogicalLocation &old_lloc = pmy_mesh->lloc_eachmb[oldm];
    LogicalLocation &new_lloc = new_lloc_eachmb[newm];
    if (old_lloc.level < new_lloc.level) {      // old MB was refined
      for (int l=0; l<nleaf; l++) {
        // send if refined MB changes rank, or if any leaf on different rank than root
        if ((new_rank_eachmb[newm] != global_variable::my_rank) ||
            (new_rank_eachmb[newm + l] != global_variable::my_rank)) {
          int vs = send_buf.h_view(sb_idx).offset;
          int ve = vs + send_buf.h_view(sb_idx).cnt + 1;
          auto pdata = Kokkos::subview(send_data, std::make_pair(vs,ve));
          // create tag using local ID of *receiving* MeshBlock
          int lid = (newm + l) - new_gids_eachrank[new_rank_eachmb[newm+l]];
          int tag = CreateAMR_MPI_Tag(lid, 0, 0, 0);
          // post non-blocking send
          int ierr = MPI_Isend(pdata.data(), send_buf.h_view(sb_idx).cnt, MPI_ATHENA_REAL,
                     new_rank_eachmb[newm+l], tag, amr_comm,
                     &(send_req[sb_idx]));
          if (ierr != MPI_SUCCESS) {no_errors=false;}
          sb_idx++;
        }
      }
    } else {   // same level or de-refinement
      if (old_lloc.level == new_lloc.level) {   // old MB at same level
        if (new_rank_eachmb[newm] != global_variable::my_rank) {
          int vs = send_buf.h_view(sb_idx).offset;
          int ve = vs + send_buf.h_view(sb_idx).cnt + 1;
          auto pdata = Kokkos::subview(send_data, std::make_pair(vs,ve));
          // create tag using local ID of *receiving* MeshBlock
          int lid = newm - new_gids_eachrank[new_rank_eachmb[newm]];
          int tag = CreateAMR_MPI_Tag(lid, 0, 0, 0);
          // post non-blocking send
          int ierr = MPI_Isend(pdata.data(), send_buf.h_view(sb_idx).cnt, MPI_ATHENA_REAL,
                     new_rank_eachmb[newm], tag, amr_comm,
                     &(send_req[sb_idx]));
          if (ierr != MPI_SUCCESS) {no_errors=false;}
          sb_idx++;
        }
      } else {                                  // old MB was de-refined
        // send whenever root MB changes rank, or if any leaf on different rank than root
        if ((pmy_mesh->rank_eachmb[newtoold[newm]] != global_variable::my_rank) ||
            (new_rank_eachmb[newm] != global_variable::my_rank)) {
          int vs = send_buf.h_view(sb_idx).offset;
          int ve = vs + send_buf.h_view(sb_idx).cnt + 1;
          auto pdata = Kokkos::subview(send_data, std::make_pair(vs,ve));
          // create tag using local ID of *receiving* MeshBlock
          int ox1 = ((old_lloc.lx1 & 1) == 1);
          int ox2 = ((old_lloc.lx2 & 1) == 1);
          int ox3 = ((old_lloc.lx3 & 1) == 1);
          int lid = newm - new_gids_eachrank[new_rank_eachmb[newm]];
          int tag = CreateAMR_MPI_Tag(lid, ox1, ox2, ox3);
          // post non-blocking send
          int ierr = MPI_Isend(pdata.data(), send_buf.h_view(sb_idx).cnt, MPI_ATHENA_REAL,
                     new_rank_eachmb[newm], tag, amr_comm,
                     &(send_req[sb_idx]));
          if (ierr != MPI_SUCCESS) {no_errors=false;}
          sb_idx++;
        }
      }
    }
  }

  // Quit if MPI error detected
  if (!(no_errors)) {
    std::cout << "### FATAL ERROR in " << __FILE__ << " at line " << __LINE__
              << std::endl << "MPI error in posting non-blocking receives with AMR"
              << std::endl;
    std::exit(EXIT_FAILURE);
  }
#endif
  return;
}

//----------------------------------------------------------------------------------------
//! \fn void MeshRefinement::PackAMRBuffersCC()
//! \brief Packs cell-centered data into AMR communication buffers for all MBs being sent
//! Equivalent to PrepareSendSameLevel(), PrepareSendCoarseToFineAMR(), and
//! PrepareSendFineToCoarseAMR() functions in amr_loadbalance.cpp

void MeshRefinement::PackAMRBuffersCC(DvceArray5D<Real> &a, DvceArray5D<Real> &ca,
                                      int ncc, int nfc) {
#if MPI_PARALLEL_ENABLED
  auto &sbuf = send_buf;
  auto &sdata = send_data;
  // Outer loop over (# of MeshBlocks sent)*(# of variables)
  int nvar = a.extent_int(1);  // TODO(@user): 2nd index from L of in array must be NVAR
  int nnv = nmb_send*nvar;
  Kokkos::TeamPolicy<> policy(DevExeSpace(), nnv, Kokkos::AUTO);
  Kokkos::parallel_for("SendBuff", policy, KOKKOS_LAMBDA(TeamMember_t tmember) {
    const int n = (tmember.league_rank())/nvar;
    const int v = (tmember.league_rank() - n*nvar);

    const int il = sbuf.d_view(n).bis;
    const int jl = sbuf.d_view(n).bjs;
    const int kl = sbuf.d_view(n).bks;
    const int ni = sbuf.d_view(n).bie - il + 1;
    const int nj = sbuf.d_view(n).bje - jl + 1;
    const int nk = sbuf.d_view(n).bke - kl + 1;
    const int nkji = nk*nj*ni;
    const int nji  = nj*ni;
    const int m  = sbuf.d_view(n).lid;
    const int offset = sbuf.d_view(n).offset +
                       (ncc*sbuf.d_view(n).cntcc + nfc*sbuf.d_view(n).cntfc);

    // Middle loop over k,j,i
    Kokkos::parallel_for(Kokkos::TeamThreadRange<>(tmember, nkji), [&](const int idx) {
      int k = (idx)/nji;
      int j = (idx - k*nji)/ni;
      int i = (idx - k*nji - j*ni) + il;
      k += kl;
      j += jl;
      if (sbuf.d_view(n).use_coarse) {
        // if de-refinement, load data from coarse_a
        sdata(offset + (i-il + ni*(j-jl + nj*(k-kl + nk*v)))) = ca(m,v,k,j,i);
      } else {
        // if refinement or same level, load data from a
        sdata(offset + (i-il + ni*(j-jl + nj*(k-kl + nk*v)))) = a(m,v,k,j,i);
      }
    });
  }); // end par_for_outer
#endif
  return;
}

//----------------------------------------------------------------------------------------
//! \fn void MeshRefinement::PackAMRBuffersFC()
//! \brief Packs face-centered data into AMR communication buffers for all MBs being sent

void MeshRefinement::PackAMRBuffersFC(DvceFaceFld4D<Real> &b, DvceFaceFld4D<Real> &cb,
                                      int ncc, int nfc) {
#if MPI_PARALLEL_ENABLED
  auto &sbuf = send_buf;
  auto &sdata = send_data;
  // Outer loop over (# of MeshBlocks sent)*(3 compnts of field)
  int nn = 3*nmb_send;
  Kokkos::TeamPolicy<> policy(DevExeSpace(), nn, Kokkos::AUTO);
  Kokkos::parallel_for("SendBuff", policy, KOKKOS_LAMBDA(TeamMember_t tmember) {
    const int n = (tmember.league_rank())/3;
    const int v = (tmember.league_rank() - 3*n);

    const int il = sbuf.d_view(n).bis;
    const int jl = sbuf.d_view(n).bjs;
    const int kl = sbuf.d_view(n).bks;
    const int m  = sbuf.d_view(n).lid;
    const int nicc = sbuf.d_view(n).bie - il + 1;
    const int njcc = sbuf.d_view(n).bje - jl + 1;
    const int nkcc = sbuf.d_view(n).bke - kl + 1;

    // pack x1 component
    if (v==0) {
      const int offset = sbuf.d_view(n).offset +
                         (ncc*sbuf.d_view(n).cntcc + nfc*sbuf.d_view(n).cntfc);
      const int ni = nicc + 1;  // add b.x1f at (ie+1)
      const int nj = njcc;
      const int nk = nkcc;
      const int nkji = nk*nj*ni;
      const int nji  = nj*ni;

      // Middle loop over k,j,i
      Kokkos::parallel_for(Kokkos::TeamThreadRange<>(tmember, nkji), [&](const int idx) {
        int k = (idx)/nji;
        int j = (idx - k*nji)/ni;
        int i = (idx - k*nji - j*ni) + il;
        k += kl;
        j += jl;
        if (sbuf.d_view(n).use_coarse) {
          // if de-refinement, load data from coarse_a
          sdata(offset + (i-il + ni*(j-jl + nj*(k-kl)))) = cb.x1f(m,k,j,i);
        } else {
          // if refinement or same level, load data from a
          sdata(offset + (i-il + ni*(j-jl + nj*(k-kl)))) = b.x1f(m,k,j,i);
        }
      });

    // pack x2 component
    } else if (v==1) {
      const int offset = sbuf.d_view(n).offset +
                         (ncc*sbuf.d_view(n).cntcc + nfc*sbuf.d_view(n).cntfc) +
                         (nicc+1)*njcc*nkcc;
      const int ni = nicc;
      const int nj = njcc + 1;  // add b.x2f at (je+1)
      const int nk = nkcc;
      const int nkji = nk*nj*ni;
      const int nji  = nj*ni;

      // Middle loop over k,j,i
      Kokkos::parallel_for(Kokkos::TeamThreadRange<>(tmember, nkji), [&](const int idx) {
        int k = (idx)/nji;
        int j = (idx - k*nji)/ni;
        int i = (idx - k*nji - j*ni) + il;
        k += kl;
        j += jl;
        if (sbuf.d_view(n).use_coarse) {
          // if de-refinement, load data from coarse_a
          sdata(offset + (i-il + ni*(j-jl + nj*(k-kl)))) = cb.x2f(m,k,j,i);
        } else {
          // if refinement or same level, load data from a
          sdata(offset + (i-il + ni*(j-jl + nj*(k-kl)))) = b.x2f(m,k,j,i);
        }
      });

    // pack x3 component
    } else {
      const int offset = sbuf.d_view(n).offset +
                         (ncc*sbuf.d_view(n).cntcc + nfc*sbuf.d_view(n).cntfc) +
                         (nicc+1)*njcc*nkcc + nicc*(njcc+1)*nkcc;
      const int ni = nicc;
      const int nj = njcc;
      const int nk = nkcc + 1;  // add b.x3f at (ke+1)
      const int nkji = nk*nj*ni;
      const int nji  = nj*ni;

      // Middle loop over k,j,i
      Kokkos::parallel_for(Kokkos::TeamThreadRange<>(tmember, nkji), [&](const int idx) {
        int k = (idx)/nji;
        int j = (idx - k*nji)/ni;
        int i = (idx - k*nji - j*ni) + il;
        k += kl;
        j += jl;
        if (sbuf.d_view(n).use_coarse) {
          // if de-refinement, load data from coarse_a
          sdata(offset + (i-il + ni*(j-jl + nj*(k-kl)))) = cb.x3f(m,k,j,i);
        } else {
          // if refinement or same level, load data from a
          sdata(offset + (i-il + ni*(j-jl + nj*(k-kl)))) = b.x3f(m,k,j,i);
        }
      });
    }
  }); // end par_for_outer
#endif
  return;
}

//----------------------------------------------------------------------------------------
//! \fn void MeshRefinement::ClearRecvAndUnpackAMR()
//! \brief Checks non-blocking receives have finished, calls function to unpack buffers,
//! deletes receive buffers. Equivalent to some of the work done inside MPI_PARALLEL block
//! in the Mesh::RedistributeAndRefineMeshBlocks() function in amr_loadbalance.cpp

void MeshRefinement::ClearRecvAndUnpackAMR() {
#if MPI_PARALLEL_ENABLED
  // Wait for all receives to finish
  bool no_errors=true;
  for (int n=0; n<nmb_recv; ++n) {
    int ierr = MPI_Wait(&(recv_req[n]), MPI_STATUS_IGNORE);
    if (ierr != MPI_SUCCESS) {no_errors=false;}
  }
  // Quit if MPI error detected
  if (!(no_errors)) {
    std::cout << "### FATAL ERROR in " << __FILE__ << " at line " << __LINE__
              << std::endl << "MPI error in posting non-blocking receives with AMR"
              << std::endl;
    std::exit(EXIT_FAILURE);
  }
  delete [] recv_req;

  // Unpack data
  hydro::Hydro* phydro = pmy_mesh->pmb_pack->phydro;
  mhd::MHD* pmhd = pmy_mesh->pmb_pack->pmhd;
<<<<<<< HEAD
  z4c::Z4c* pz4c = pmy_mesh->pmb_pack->pz4c;

  int nvarcc=0, nvarfc=0;
=======
  int ncc_recv=0, nfc_recv=0;
>>>>>>> 520df748
  if (phydro != nullptr) {
    UnpackAMRBuffersCC(phydro->u0, phydro->coarse_u0, ncc_recv, nfc_recv);
    ncc_recv += phydro->nhydro;
  }
  if (pmhd != nullptr) {
    UnpackAMRBuffersCC(pmhd->u0, pmhd->coarse_u0, ncc_recv, nfc_recv);
    ncc_recv += pmhd->nmhd;
    UnpackAMRBuffersFC(pmhd->b0, pmhd->coarse_b0, ncc_recv, nfc_recv);
    nfc_recv += 1;
  }
<<<<<<< HEAD
  if (pz4c != nullptr) {
    UnpackAMRBuffersCC(pz4c->u0, pz4c->coarse_u0, nvarcc, nvarfc);
    nvarcc += pz4c->nz4c;
  }

  // recv buffers no longer needed, clean-up
  delete [] recv_buf;
=======
>>>>>>> 520df748
#endif
  return;
}

//----------------------------------------------------------------------------------------
//! \fn void MeshRefinement::UnpackAMRBuffersCC()
//! \brief Unpacks face-centered data from AMR communication buffers into appropriate
//! coarse or fine arrays for all MBs received during load balancing.
//! Equivalent to FinishRecvSameLevel(), FinishRecvCoarseToFineAMR(), and
//! FinishRecvFineToCoarseAMR() functions in amr_loadbalance.cpp

void MeshRefinement::UnpackAMRBuffersCC(DvceArray5D<Real> &a, DvceArray5D<Real> &ca,
                                        int ncc, int nfc) {
#if MPI_PARALLEL_ENABLED
  auto &rbuf = recv_buf;
  auto &rdata = recv_data;
  // Outer loop over (# of MeshBlocks recv)*(# of variables)
  int nvar = a.extent_int(1);  // TODO(@user): 2nd index from L of in array must be NVAR
  int nnv = nmb_recv*nvar;
  Kokkos::TeamPolicy<> policy(DevExeSpace(), nnv, Kokkos::AUTO);
  Kokkos::parallel_for("SendBuff", policy, KOKKOS_LAMBDA(TeamMember_t tmember) {
    const int n = (tmember.league_rank())/nvar;
    const int v = (tmember.league_rank() - n*nvar);

    const int il = rbuf.d_view(n).bis;
    const int jl = rbuf.d_view(n).bjs;
    const int kl = rbuf.d_view(n).bks;
    const int ni = rbuf.d_view(n).bie - il + 1;
    const int nj = rbuf.d_view(n).bje - jl + 1;
    const int nk = rbuf.d_view(n).bke - kl + 1;
    const int nkji = nk*nj*ni;
    const int nji  = nj*ni;
    const int m  = rbuf.d_view(n).lid;
    const int offset = rbuf.d_view(n).offset +
                       (ncc*rbuf.d_view(n).cntcc + nfc*rbuf.d_view(n).cntfc);

    // Middle loop over k,j,i
    Kokkos::parallel_for(Kokkos::TeamThreadRange<>(tmember, nkji), [&](const int idx) {
      int k = (idx)/nji;
      int j = (idx - k*nji)/ni;
      int i = (idx - k*nji - j*ni) + il;
      k += kl;
      j += jl;
      if (rbuf.d_view(n).use_coarse) {
        // if refinement, load data into coarse_a
        ca(m,v,k,j,i) = rdata(offset + (i-il + ni*(j-jl + nj*(k-kl + nk*v))));
      } else {
        // if de-refinement or same level, load data into a
        a(m,v,k,j,i) = rdata(offset + (i-il + ni*(j-jl + nj*(k-kl + nk*v))));
      }
    });
  }); // end par_for_outer
#endif
  return;
}

//----------------------------------------------------------------------------------------
//! \fn void MeshRefinement::UnpackAMRBuffersFC()
//! \brief Unpacks face-centered data from AMR communication buffers into appropriate
//! coarse or fine arrays for all MBs received during load balancing.

void MeshRefinement::UnpackAMRBuffersFC(DvceFaceFld4D<Real> &b, DvceFaceFld4D<Real> &cb,
                                        int ncc, int nfc) {
#if MPI_PARALLEL_ENABLED
  auto &rbuf = recv_buf;
  auto &rdata = recv_data;
  // Outer loop over (# of MeshBlocks recv)*(3 compnts of field)
  int nnv = 3*nmb_recv;
  Kokkos::TeamPolicy<> policy(DevExeSpace(), nnv, Kokkos::AUTO);
  Kokkos::parallel_for("SendBuff", policy, KOKKOS_LAMBDA(TeamMember_t tmember) {
    const int n = (tmember.league_rank())/3;
    const int v = (tmember.league_rank() - n*3);

    const int il = rbuf.d_view(n).bis;
    const int jl = rbuf.d_view(n).bjs;
    const int kl = rbuf.d_view(n).bks;
    const int m  = rbuf.d_view(n).lid;
    const int nicc = rbuf.d_view(n).bie - il + 1;
    const int njcc = rbuf.d_view(n).bje - jl + 1;
    const int nkcc = rbuf.d_view(n).bke - kl + 1;

    // unpack x1 component
    if (v==0) {
      const int offset = rbuf.d_view(n).offset +
                         (ncc*rbuf.d_view(n).cntcc + nfc*rbuf.d_view(n).cntfc);
      const int ni = nicc + 1;  // add b.x1f at (ie+1)
      const int nj = njcc;
      const int nk = nkcc;
      const int nkji = nk*nj*ni;
      const int nji  = nj*ni;

      // Middle loop over k,j,i
      Kokkos::parallel_for(Kokkos::TeamThreadRange<>(tmember, nkji), [&](const int idx) {
        int k = (idx)/nji;
        int j = (idx - k*nji)/ni;
        int i = (idx - k*nji - j*ni) + il;
        k += kl;
        j += jl;
        if (rbuf.d_view(n).use_coarse) {
          // if refinement, load data into coarse_a
          cb.x1f(m,k,j,i) = rdata(offset + (i-il + ni*(j-jl + nj*(k-kl))));
        } else {
          // if de-refinement or same level, load data into a
          b.x1f(m,k,j,i) = rdata(offset + (i-il + ni*(j-jl + nj*(k-kl))));
        }
      });

    // unpack x2 component
    } else if (v==1) {
      const int offset = rbuf.d_view(n).offset +
                         (ncc*rbuf.d_view(n).cntcc + nfc*rbuf.d_view(n).cntfc) +
                         (nicc+1)*njcc*nkcc;
      const int ni = nicc;
      const int nj = njcc + 1;  // add b.x2f at (je+1)
      const int nk = nkcc;
      const int nkji = nk*nj*ni;
      const int nji  = nj*ni;

      // Middle loop over k,j,i
      Kokkos::parallel_for(Kokkos::TeamThreadRange<>(tmember, nkji), [&](const int idx) {
        int k = (idx)/nji;
        int j = (idx - k*nji)/ni;
        int i = (idx - k*nji - j*ni) + il;
        k += kl;
        j += jl;
        if (rbuf.d_view(n).use_coarse) {
          // if refinement, load data into coarse_a
          cb.x2f(m,k,j,i) = rdata(offset + (i-il + ni*(j-jl + nj*(k-kl))));
        } else {
          // if de-refinement or same level, load data into a
          b.x2f(m,k,j,i) = rdata(offset + (i-il + ni*(j-jl + nj*(k-kl))));
        }
      });

    // unpack x3 component
    } else {
      const int offset = rbuf.d_view(n).offset +
                         (ncc*rbuf.d_view(n).cntcc + nfc*rbuf.d_view(n).cntfc) +
                         (nicc+1)*njcc*nkcc + nicc*(njcc+1)*nkcc;
      const int ni = nicc;
      const int nj = njcc;
      const int nk = nkcc + 1;  // add b.x3f at (ke+1)
      const int nkji = nk*nj*ni;
      const int nji  = nj*ni;

      // Middle loop over k,j,i
      Kokkos::parallel_for(Kokkos::TeamThreadRange<>(tmember, nkji), [&](const int idx) {
        int k = (idx)/nji;
        int j = (idx - k*nji)/ni;
        int i = (idx - k*nji - j*ni) + il;
        k += kl;
        j += jl;
        if (rbuf.d_view(n).use_coarse) {
          // if refinement, load data into coarse_a
          cb.x3f(m,k,j,i) = rdata(offset + (i-il + ni*(j-jl + nj*(k-kl))));
        } else {
          // if de-refinement or same level, load data into a
          b.x3f(m,k,j,i) = rdata(offset + (i-il + ni*(j-jl + nj*(k-kl))));
        }
      });
    }
  }); // end par_for_outer
#endif
  return;
}

//----------------------------------------------------------------------------------------
//! \fn void MeshRefinement::ClearSendAMR()
//! \brief Checks all non-blocking sends completed, deletes send buffers.

void MeshRefinement::ClearSendAMR() {
#if MPI_PARALLEL_ENABLED
  bool no_errors=true;
  for (int n=0; n<nmb_send; ++n) {
    int ierr = MPI_Wait(&(send_req[n]), MPI_STATUS_IGNORE);
    if (ierr != MPI_SUCCESS) {no_errors=false;}
  }
  // Quit if MPI error detected
  if (!(no_errors)) {
    std::cout << "### FATAL ERROR in " << __FILE__ << " at line " << __LINE__
              << std::endl << "MPI error in clearing non-blocking sends with AMR"
              << std::endl;
    std::exit(EXIT_FAILURE);
  }
  delete [] send_req;
#endif
  return;
}<|MERGE_RESOLUTION|>--- conflicted
+++ resolved
@@ -140,7 +140,7 @@
     nfc_tosend += 1;
   }
   if (pmy_mesh->pmb_pack->pz4c != nullptr) {
-    nvarcc += (pmy_mesh->pmb_pack->pz4c->nz4c);
+    ncc_tosend += (pmy_mesh->pmb_pack->pz4c->nz4c);
   }
 
   // Step 2. (InitRecvAMR)
@@ -390,7 +390,7 @@
     nfc_tosend += 1;
   }
   if (pmy_mesh->pmb_pack->pz4c != nullptr) {
-    nvarcc += (pmy_mesh->pmb_pack->pz4c->nz4c);
+    ncc_tosend += (pmy_mesh->pmb_pack->pz4c->nz4c);
   }
 
   // Step 2. (PackAndSendAMR)
@@ -528,8 +528,8 @@
     nfc_sent += 1;
   }
   if (pz4c != nullptr) {
-    PackAMRBuffersCC(pz4c->u0, pz4c->coarse_u0, nvarcc, nvarfc);
-    nvarcc += pz4c->nz4c;
+    PackAMRBuffersCC(pz4c->u0, pz4c->coarse_u0, ncc_sent, nfc_sent);
+    ncc_sent += pz4c->nz4c;
   }
 
   // Step 4. (PackAndSendAMR)
@@ -798,13 +798,10 @@
   // Unpack data
   hydro::Hydro* phydro = pmy_mesh->pmb_pack->phydro;
   mhd::MHD* pmhd = pmy_mesh->pmb_pack->pmhd;
-<<<<<<< HEAD
   z4c::Z4c* pz4c = pmy_mesh->pmb_pack->pz4c;
 
-  int nvarcc=0, nvarfc=0;
-=======
   int ncc_recv=0, nfc_recv=0;
->>>>>>> 520df748
+
   if (phydro != nullptr) {
     UnpackAMRBuffersCC(phydro->u0, phydro->coarse_u0, ncc_recv, nfc_recv);
     ncc_recv += phydro->nhydro;
@@ -815,16 +812,10 @@
     UnpackAMRBuffersFC(pmhd->b0, pmhd->coarse_b0, ncc_recv, nfc_recv);
     nfc_recv += 1;
   }
-<<<<<<< HEAD
   if (pz4c != nullptr) {
-    UnpackAMRBuffersCC(pz4c->u0, pz4c->coarse_u0, nvarcc, nvarfc);
-    nvarcc += pz4c->nz4c;
-  }
-
-  // recv buffers no longer needed, clean-up
-  delete [] recv_buf;
-=======
->>>>>>> 520df748
+    UnpackAMRBuffersCC(pz4c->u0, pz4c->coarse_u0, ncc_recv, nfc_recv);
+    ncc_recv += pz4c->nz4c;
+  }
 #endif
   return;
 }
